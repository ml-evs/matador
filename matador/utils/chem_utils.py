--- conflicted
+++ resolved
@@ -7,6 +7,7 @@
 """
 
 
+import copy
 import numpy as np
 from scipy.constants import physical_constants
 
@@ -542,13 +543,8 @@
     else:
         sources = copy.deepcopy(source)
     src_list = set()
-<<<<<<< HEAD
-    for src in source:
+    for src in sources:
         if src.endswith('.res') or src.endswith('.castep') or src.endswith('.history') or src.endswith('.history.gz'):
-=======
-    for src in sources:
-        if src.endswith('.res') or src.endswith('.castep') or src.endswith('.history'):
->>>>>>> 102fad66
             src_list.add('.'.join(src.split('/')[-1].split('.')[0:-1]))
         elif 'OQMD' in src.upper():
             src_list.add('_'.join(src.split()))
@@ -558,9 +554,9 @@
             src_list.add('command line')
 
     if len(src_list) > 1:
-        raise RuntimeError('Ambiguous root source {}'.format(source))
+        raise RuntimeError('Ambiguous root source {}'.format(sources))
     if len(src_list) < 1:
-        raise RuntimeError('Unable to find root source from {}'.format(source))
+        raise RuntimeError('Unable to find root source from {}'.format(sources))
 
     return list(src_list)[0]
 
