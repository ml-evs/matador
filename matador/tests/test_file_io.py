#!/usr/bin/env python
""" Test file scraping and writing functionality. """

import unittest
import json
import os
import glob
import numpy as np

from matador.scrapers import castep2dict, res2dict, cell2dict
from matador.scrapers import cif2dict, param2dict, phonon2dict, optados2dict, phonon_dos2dict
from matador.scrapers import arbitrary2dict, bands2dict, pwout2dict, magres2dict
from matador.scrapers.castep_scrapers import usp2dict, get_seed_metadata
from matador.export import doc2res, doc2param, doc2cell, query2files
from matador.orm.spectral import ElectronicDispersion, ElectronicDOS, VibrationalDispersion, VibrationalDOS
from matador.utils.chem_utils import INVERSE_CM_TO_EV
from matador.tests.utils import REAL_PATH, MatadorUnitTest

VERBOSITY = 10


class CellScraperTests(MatadorUnitTest):
    """ Test cell scraper functions. """

    def test_standard_cell_scraper(self):
        cell_fname = REAL_PATH + "data/LiP2Zn-0bm995-a_9-out.cell"
        self.assertTrue(
            os.path.isfile(cell_fname), msg="Failed to open test case {} - please check installation.".format(cell_fname)
        )
        test_dict, s = cell2dict(cell_fname, db=False, lattice=True, verbosity=VERBOSITY)
        self.assertTrue(s, msg="Failed entirely, oh dear!\n{}".format(test_dict))
        self.assertEqual(test_dict["lattice_cart"][0][0], 9.83262140721165, msg="Failed to read lattice vectors.")
        self.assertEqual(test_dict["lattice_cart"][1][1], 5.96357780025648, msg="Failed to read lattice vectors.")
        self.assertEqual(test_dict["lattice_cart"][2][2], 4.39895761828278, msg="Failed to read lattice vectors.")
        self.assertEqual(test_dict["lattice_cart"][1][0], -0.115688800302997, msg="Failed to read lattice vectors.")
        self.assertEqual(test_dict["symmetry_tol"], 0.001, msg="Failed to read symmetry tolerance.")
        self.assertEqual(
            test_dict["kpoints_mp_grid"], [2, 3, 4], msg="Failed to read kpoint grid {}".format(test_dict["kpoints_mp_grid"])
        )
        self.assertEqual(test_dict["species_pot"]["Li"], "Li_00PBE.usp", msg="Failed to read pspots.")
        self.assertEqual(test_dict["species_pot"]["P"], "P_00PBE.usp", msg="Failed to read pspots.")
        self.assertEqual(test_dict["species_pot"]["Zn"], "Zn_00PBE.usp", msg="Failed to read pspots.")
        # test that lattice_vec only read when outcell is true
        test_dict, s = cell2dict(cell_fname, db=False, lattice=False, verbosity=VERBOSITY)
        self.assertTrue(test_dict.get("lattice_cart") is None)

    def test_cell_outcell(self):
        cell_fname = REAL_PATH + "data/Li2C2-out.cell"
        self.assertTrue(
            os.path.isfile(cell_fname), msg="Failed to open test case {} - please check installation.".format(cell_fname)
        )
        test_dict, s = cell2dict(cell_fname, db=False, lattice=True, verbosity=VERBOSITY)
        self.assertTrue(s, msg="Failed entirely, oh dear!\n{}".format(test_dict))
        self.assertEqual(test_dict["cell_constraints"], [[1, 1, 3], [4, 4, 6]])
        self.assertEqual(test_dict["external_pressure"], [[10.0, 0.0, 0.0], [0.0, 10.0, 0.0], [0.0, 0.0, 10.0]])
        tmp_name = "tmp.cell"
        doc2cell(test_dict, tmp_name)
        new_test_dict, s = cell2dict(tmp_name, db=False, lattice=True, verbosity=VERBOSITY)
        new_test_dict["source"] = test_dict["source"]
        self.assertEqual(test_dict["external_pressure"], new_test_dict["external_pressure"])

    def test_cell_phonon(self):
        cell_fname = REAL_PATH + "data/K5P4-phonon.cell"
        self.assertTrue(
            os.path.isfile(cell_fname), msg="Failed to open test case {} - please check installation.".format(cell_fname)
        )
        test_dict, s = cell2dict(cell_fname, db=False, lattice=True, verbosity=VERBOSITY)
        self.assertTrue(s, msg="Failed entirely, oh dear!\n{}".format(test_dict))
        self.assertEqual(test_dict["lattice_cart"][0][0], 11.4518745146637, msg="Failed to read lattice vectors.")
        self.assertEqual(test_dict["lattice_cart"][1][1], 5.09448137301246, msg="Failed to read lattice vectors.")
        self.assertEqual(test_dict["lattice_cart"][2][2], 9.18378851243459, msg="Failed to read lattice vectors.")
        self.assertEqual(test_dict["lattice_cart"][1][0], 0.0, msg="Failed to read lattice vectors.")
        self.assertEqual(test_dict["symmetry_tol"], 0.0001, msg="Failed to read symmetry tolerance.")
        self.assertEqual(
            test_dict["kpoints_mp_spacing"], 0.03, msg="Failed to read kpoint grid {}".format(test_dict["kpoints_mp_spacing"])
        )
        self.assertEqual(
            test_dict["phonon_kpoint_mp_grid"],
            [2, 2, 2],
            msg="Failed to read kpoint grid {}".format(test_dict["phonon_kpoint_mp_grid"]),
        )
        self.assertEqual(
            test_dict["phonon_kpoint_mp_offset"],
            [0.25, 0.25, 0.25],
            msg="Failed to read kpoint grid {}".format(test_dict["phonon_kpoint_mp_offset"]),
        )
        self.assertEqual(
            test_dict["phonon_fine_kpoint_mp_spacing"],
            0.02,
            msg="Failed to read kpoint {}".format(test_dict["phonon_fine_kpoint_mp_spacing"]),
        )
        self.assertEqual(
            test_dict["phonon_fine_kpoint_path_spacing"],
            0.01,
            msg="Failed to read kpoint {}".format(test_dict["phonon_fine_kpoint_path_spacing"]),
        )
        self.assertEqual(test_dict["species_pot"]["K"], "2|1.5|9|10|11|30U:40:31(qc=6)", msg="Failed to read pspots.")
        self.assertEqual(test_dict["species_pot"]["P"], "3|1.8|4|4|5|30:31:32", msg="Failed to read pspots.")
        self.assertEqual(test_dict["hubbard_u"]["K"]["s"], 2, msg="Failed to read Hubbard U block.")
        self.assertEqual(test_dict["hubbard_u"]["P"]["p"], 3, msg="Failed to read Hubbard U block.")
        self.assertEqual(test_dict["hubbard_u"]["U"]["d"], 10.101, msg="Failed to read Hubbard U block.")
        self.assertTrue(test_dict["snap_to_symmetry"])
        self.assertTrue(test_dict["symmetry_generate"])
        self.assertEqual(test_dict["phonon_supercell_matrix"][0], [3, 0, 1])
        self.assertEqual(test_dict["phonon_supercell_matrix"][1], [0, 3, 0])
        self.assertEqual(test_dict["phonon_supercell_matrix"][2], [0, 0, 9])

    def test_cell_failure(self):
        cell_fname = REAL_PATH + "data/K5P4-phonon_bodged.cell"
        self.assertTrue(
            os.path.isfile(cell_fname), msg="Failed to open test case {} - please check installation.".format(cell_fname)
        )
        test_dict, s = cell2dict(cell_fname, db=True, lattice=True, verbosity=VERBOSITY)
        self.assertFalse(s, msg=test_dict)

    def test_cell_spin(self):
        cell_fname = REAL_PATH + "data/cell_files/spin_test.cell"
        self.assertTrue(
            os.path.isfile(cell_fname), msg="Failed to open test case {} - please check installation.".format(cell_fname)
        )
        test_dict, s = cell2dict(cell_fname, db=False, lattice=True, positions=True, verbosity=VERBOSITY)
        self.assertEqual(test_dict["species_pot"]["library"], "QC5")
        self.assertEqual(test_dict["atom_types"], ["H", "C", "H", "C", "H", "H"])
        self.assertEqual(test_dict["lattice_cart"][0], [10, 0, 0])
        self.assertEqual(test_dict["lattice_cart"][1], [0, 10, 0])
        self.assertEqual(test_dict["lattice_cart"][2], [0, 0, 10])
        self.assertEqual(test_dict["lattice_abc"][0], [10, 10, 10])
        self.assertEqual(test_dict["lattice_abc"][1], [90, 90, 90])
        self.assertEqual(test_dict["atomic_init_spins"], [None, 0.32675521, None, -0.1234, None, 1.0])

    def test_cell_kpoint_path(self):
        cell_name = REAL_PATH + "data/cell_files/kpoint_path.cell"
        cell, s = cell2dict(cell_name, db=False)

        self.assertTrue(s)
        self.assertEqual(cell["spectral_kpoints_path"], [[0.0, 0.0, 0.0], [0.0, 0.0, 0.5], [0.0, 0.5, 0.0], [0.5, 0.0, 0.0]])
        self.assertEqual(cell["spectral_kpoints_path_labels"], ["$\\Gamma$", "Z", "$Y$", "X"])
        self.assertEqual(cell["spectral_kpoints_path_spacing"], 0.02)
        self.assertEqual(cell["phonon_fine_kpoint_path"], [[0.0, 0.0, 0.0], [0.0, 0.0, 0.5], [0.0, 0.5, 0.0], [0.5, 0.0, 0.0]])
        self.assertEqual(cell["phonon_fine_kpoint_path_labels"], ["$\\Gamma$", "Z", "$Y$", "X"])
        self.assertEqual(cell["phonon_fine_kpoint_path_spacing"], 0.01)

    def test_cell_positions_abs(self):
        cell_name = REAL_PATH + "data/cell_files/npm.cell"
        cell, s = cell2dict(cell_name, db=False)

        self.assertTrue(s, msg="Failed entirely: {}".format(cell))
        self.assertEqual(cell["lattice_cart"][0], [21.84, 0, 0])
        self.assertEqual(cell["lattice_cart"][1], [0, 16.38, 0])
        self.assertEqual(cell["lattice_cart"][2], [0, 0, 40.46])

        self.assertEqual(cell["positions_abs"][0], [0, 0, 0])
        self.assertEqual(cell["positions_abs"][95], [17.745, 15.015, -4.095])
        self.assertEqual(cell["positions_abs"][-1], [13.65, 13.65, 10.92])

        np.testing.assert_array_almost_equal(cell["positions_frac"][0], [0, 0, 0])
        np.testing.assert_array_almost_equal(cell["positions_frac"][95], [0.8125, 0.9166666, 0.8987889])
        np.testing.assert_array_almost_equal(cell["positions_frac"][-1], [0.625, 0.8333333, 0.26989619])

    def test_cell_ionic_cell_constraints(self):
        cell_name = REAL_PATH + "data/cell_files/ionic_constraints.cell"
        cell, s = cell2dict(cell_name, db=False)

        self.assertTrue(s)
        self.assertEqual(cell["ionic_constraints"][0], "1 C 1 0 0 1")
        self.assertEqual(cell["ionic_constraints"][1], "2 C 1 0 1 0")
        self.assertEqual(cell["ionic_constraints"][2], "3 C 1 1 0 0")
        self.assertEqual(cell["cell_constraints"][0], [1, 1, 3])
        self.assertEqual(cell["cell_constraints"][1], [0, 0, 0])


class CastepScraperTests(MatadorUnitTest):
    """ Test CASTEP scrapers. """

    def test_castep16(self):
        castep_fname = REAL_PATH + "data/Na3Zn4-swap-ReOs-OQMD_759599.castep"
        failed_open = False
        try:
            f = open(castep_fname, "r")
        except Exception:
            failed_open = True
            self.assertFalse(failed_open, msg="Failed to open test case {} - please check installation.".format(castep_fname))
        if not failed_open:
            f.close()
            test_dict, s = castep2dict(castep_fname, db=True, verbosity=VERBOSITY)
            self.assertTrue(s, msg="Failed entirely, oh dear!\n{}".format(test_dict))
            self.assertEqual(test_dict["pressure"], 0.0763, msg="Failed to read pressure!")
            self.assertEqual(test_dict["enthalpy"], -2.15036930e4, msg="Failed to read enthalpy!")
            self.assertEqual(test_dict["num_atoms"], 14, msg="Wrong number of atoms!")
            self.assertTrue(["Na", 3] in test_dict["stoichiometry"], msg="Wrong stoichiometry!")
            self.assertTrue(["Zn", 4] in test_dict["stoichiometry"], msg="Wrong stoichiometry!")
            self.assertEqual(test_dict["cell_volume"], 288.041941, msg="Wrong cell volume!")
            self.assertEqual(test_dict["space_group"], "Pm", msg="Wrong space group!")
            self.assertEqual(test_dict["lattice_abc"][0][0], 9.039776, msg="Wrong lattice constants!")
            self.assertEqual(test_dict["lattice_abc"][0][1], 9.045651, msg="Wrong lattice constants!")
            self.assertEqual(test_dict["lattice_abc"][0][2], 4.068682, msg="Wrong lattice constants!")
            self.assertEqual(test_dict["lattice_abc"][1][0], 90, msg="Wrong lattice constants!")
            self.assertEqual(test_dict["lattice_abc"][1][1], 90, msg="Wrong lattice constants!")
            self.assertEqual(test_dict["lattice_abc"][1][2], 59.971185, msg="Wrong lattice constants!")
            self.assertEqual(test_dict["geom_force_tol"], 0.05, msg="Wrong geom force tol")
            self.assertEqual(test_dict["castep_version"], "16.11")
            self.assertEqual(test_dict["_castep_commit"], "203e84763863+")
            self.assertAlmostEqual(test_dict["total_time_secs"], 1291.14, places=2)
            self.assertEqual(test_dict["geom_iter"], 8)
            self.assertEqual(test_dict["external_pressure"], [[0.0, 0.0, 0.0], [0.0, 0.0, 0.0], [0.0, 0.0, 0.0]])
            self.assertEqual(test_dict["estimated_mem_per_process_MB"], 345.1)
            self.assertEqual(test_dict["peak_mem_MB"], int(675372 / 1024))
            self.assertEqual(test_dict["num_mpi_processes"], 15)

    def test_castep17(self):
        castep_fname = REAL_PATH + "data/KP-castep17.castep"
        failed_open = False
        try:
            f = open(castep_fname, "r")
        except Exception:
            failed_open = True
            self.assertFalse(failed_open, msg="Failed to open test case {} - please check installation.".format(castep_fname))
        if not failed_open:
            f.close()
            test_dict, s = castep2dict(castep_fname, db=True, verbosity=VERBOSITY)
            self.assertTrue(s, msg="Failed entirely, oh dear!\n{}".format(test_dict))
            self.assertEqual(test_dict["pressure"], 0.0180, msg="Failed to read pressure!")
            self.assertEqual(test_dict["enthalpy"], -5.98055077e3, msg="Failed to read enthalpy!")
            self.assertEqual(test_dict["num_atoms"], 9, msg="Wrong number of atoms!")
            self.assertTrue(["P", 2] in test_dict["stoichiometry"], msg="Wrong stoichiometry!")
            self.assertTrue(["K", 7] in test_dict["stoichiometry"], msg="Wrong stoichiometry!")
            self.assertEqual(test_dict["cell_volume"], 522.226927, msg="Wrong cell volume!")
            self.assertEqual(test_dict["space_group"], "Pm", msg="Wrong space group!")
            self.assertEqual(test_dict["lattice_abc"][0][0], 10.231976, msg="Wrong lattice constants!")
            self.assertEqual(test_dict["lattice_abc"][0][1], 5.024837, msg="Wrong lattice constants!")
            self.assertEqual(test_dict["lattice_abc"][0][2], 10.186949, msg="Wrong lattice constants!")
            self.assertEqual(test_dict["lattice_abc"][1][0], 90.000000, msg="Wrong lattice constants!")
            self.assertEqual(test_dict["lattice_abc"][1][1], 94.373377, msg="Wrong lattice constants!")
            self.assertEqual(test_dict["lattice_abc"][1][2], 90.000000, msg="Wrong lattice constants!")
            self.assertEqual(test_dict["geom_force_tol"], 0.01, msg="Wrong geom force tol")
            self.assertEqual(test_dict["castep_version"], "17.21")
            self.assertEqual(test_dict["_compiler_architecture"], "linux_x86_64_ifort17")
            self.assertEqual(test_dict["_castep_commit"], "056e886bd5a1+")
            self.assertEqual(test_dict["optimised"], True)
            self.assertEqual(test_dict["estimated_mem_per_process_MB"], 300.1)
            self.assertEqual(
                test_dict["species_pot"]["K"], "2|1.5|9|10|11|30U:40:31(qc=6)", msg="Failed to scrape K_OTF.usp file"
            )
            self.assertEqual(test_dict["species_pot"]["P"], "3|1.8|4|4|5|30:31:32", msg="Failed to scrape P_OTF.usp file")

    def test_castep_single_atom_edgecase(self):
        castep_fname = REAL_PATH + "data/castep_files/Na-edgecase-CollCode10101.castep"
        failed_open = False
        try:
            f = open(castep_fname, "r")
        except Exception:
            failed_open = True
            self.assertFalse(failed_open, msg="Failed to open test case {} - please check installation.".format(castep_fname))
        if not failed_open:
            f.close()
            test_dict, s = castep2dict(castep_fname, db=True, verbosity=VERBOSITY)
            self.assertTrue(s, msg="Failed entirely, oh dear!\n{}".format(test_dict))
            self.assertEqual(test_dict["pressure"], -0.0966, msg="Failed to read pressure!")
            self.assertEqual(test_dict["enthalpy"], -1.30423371e3, msg="Failed to read enthalpy!")
            self.assertEqual(test_dict["positions_frac"], [[0, 0, 0]])
            self.assertEqual(test_dict["forces"], [[0, 0, 0]])
            self.assertEqual(test_dict["enthalpy"], -1.30423371e3, msg="Failed to read enthalpy!")
            self.assertEqual(test_dict["total_energy"], -1304.223019263, msg="Failed to read total energy!")
            self.assertEqual(test_dict["total_energy_per_atom"], -1304.223019263, msg="Failed to read total energy!")
            self.assertEqual(test_dict["smeared_free_energy"], -1304.233706274, msg="Failed to read free energy!")
            self.assertEqual(test_dict["num_atoms"], 1, msg="Wrong number of atoms!")
            self.assertTrue(["Na", 1] in test_dict["stoichiometry"], msg="Wrong stoichiometry!")
            self.assertEqual(len(test_dict["stoichiometry"]), 1, msg="Wrong stoichiometry!")
            self.assertEqual(test_dict["cell_volume"], 36.761902, msg="Wrong cell volume!")
            self.assertEqual(test_dict["space_group"], "Im-3m", msg="Wrong space group!")
            self.assertEqual(test_dict["lattice_abc"][0][0], 3.628050, msg="Wrong lattice constants!")
            self.assertEqual(test_dict["lattice_abc"][0][1], 3.628050, msg="Wrong lattice constants!")
            self.assertEqual(test_dict["lattice_abc"][0][2], 3.628050, msg="Wrong lattice constants!")
            self.assertEqual(test_dict["lattice_abc"][1][0], 109.471221, msg="Wrong lattice constants!")
            self.assertEqual(test_dict["lattice_abc"][1][1], 109.471221, msg="Wrong lattice constants!")
            self.assertEqual(test_dict["lattice_abc"][1][2], 109.471221, msg="Wrong lattice constants!")
            self.assertEqual(test_dict["geom_force_tol"], 0.05, msg="Wrong geom force tol")
            self.assertEqual(test_dict["castep_version"], "16.1")
            self.assertEqual(test_dict["species_pot"]["Na"], "Na_00PBE.usp")
            self.assertEqual(test_dict["icsd"], 10101)
            self.assertEqual(test_dict["_compiler_architecture"], "linux_x86_64_ifort14")
            self.assertEqual(test_dict["_castep_commit"], "2756eb6097bf+")

            int_dict, s = castep2dict(castep_fname, db=False, intermediates=True, verbosity=VERBOSITY)
            for key in test_dict:
                self.assertEqual(test_dict[key], int_dict[key])

            self.assertEqual(len(int_dict["intermediates"]), 45)
            for i in range(45):
                self.assertEqual(int_dict["intermediates"][i]["forces"], [[0, 0, 0]])
                self.assertEqual(int_dict["intermediates"][i]["positions_frac"], [[0, 0, 0]])
                self.assertEqual(int_dict["intermediates"][i]["atom_types"], ["Na"])
            self.assertEqual(int_dict["intermediates"][-1]["total_energy"], -1304.223019263)
            self.assertEqual(int_dict["intermediates"][-1]["smeared_free_energy"], -1304.233706274)
            self.assertEqual(int_dict["intermediates"][-7]["total_energy"], -1304.222982442)
            self.assertEqual(int_dict["intermediates"][-7]["smeared_free_energy"], -1304.233677344)
            self.assertEqual(int_dict["intermediates"][-1]["total_energy_per_atom"], -1304.223019263)
            self.assertEqual(int_dict["intermediates"][-1]["smeared_free_energy_per_atom"], -1304.233706274)
            self.assertEqual(int_dict["intermediates"][-7]["total_energy_per_atom"], -1304.222982442)
            self.assertEqual(int_dict["intermediates"][-7]["smeared_free_energy_per_atom"], -1304.233677344)
            self.assertEqual(int_dict["geom_iter"], 44)

    def test_castep_unoptimised(self):
        castep_fname = REAL_PATH + "data/castep_files/TiO2_unconverged-MP-10101.castep"
        failed_open = False
        try:
            f = open(castep_fname, "r")
        except Exception:
            failed_open = True
            self.assertFalse(failed_open, msg="Failed to open test case {} - please check installation.".format(castep_fname))
        if not failed_open:
            f.close()
            test_dict, s = castep2dict(castep_fname, db=True, verbosity=VERBOSITY)
            self.assertFalse(s, msg="Should have failed with db=True, but didn't!")
            self.assertTrue(isinstance(test_dict, Exception), msg="Should have returned error message!")
            test_dict, s = castep2dict(castep_fname, db=False, verbosity=VERBOSITY)
            self.assertTrue(s, msg="Should have succeeded with db=False, but didn't!")
            self.assertTrue(isinstance(test_dict, dict), msg="Should have returned dict!")
            self.assertEqual(test_dict["total_energy"], -12479.86611705)
            self.assertEqual(test_dict["num_atoms"], 12)
            self.assertEqual(test_dict["pressure"], 0.9455, msg="Failed to read pressure!")
            self.assertTrue(["Ti", 1] in test_dict["stoichiometry"], msg="Wrong stoichiometry!")
            self.assertTrue(["O", 2] in test_dict["stoichiometry"], msg="Wrong stoichiometry!")
            self.assertEqual(test_dict["cell_volume"], 127.269750, msg="Wrong cell volume!")
            self.assertEqual(test_dict["space_group"], "Pmmm")
            self.assertEqual(test_dict["lattice_abc"][0][0], 4.026041, msg="Wrong lattice constants!")
            self.assertEqual(test_dict["lattice_abc"][0][1], 7.906524, msg="Wrong lattice constants!")
            self.assertEqual(test_dict["lattice_abc"][0][2], 3.998172, msg="Wrong lattice constants!")
            self.assertEqual(test_dict["lattice_abc"][1][0], 90.000000, msg="Wrong lattice constants!")
            self.assertEqual(test_dict["lattice_abc"][1][1], 90.000000, msg="Wrong lattice constants!")
            self.assertEqual(test_dict["lattice_abc"][1][2], 90.000000, msg="Wrong lattice constants!")
            self.assertEqual(test_dict["optimised"], False)
            self.assertEqual(test_dict["geom_force_tol"], 0.05)
            self.assertEqual(test_dict["castep_version"], "18.1")
            self.assertEqual(test_dict["species_pot"]["Ti"], "3|1.9|8|9|10|30U:40:31:32(qc=5)")
            self.assertEqual(test_dict["species_pot"]["O"], "2|1.5|12|13|15|20:21(qc=5)")
            self.assertEqual(test_dict["mp-id"], 10101)

    def test_file_not_found(self):
        """ Ensure that FileNotFound errors fail gracefully. """
        error = False
        try:
            res, s = res2dict("___not_a_file")
        except FileNotFoundError:
            error = True
        self.assertTrue(error)

        castep_fname = []
        castep_fname += [REAL_PATH + "data/castep_files/NaP_intermediates.castep"]
        castep_fname += [REAL_PATH + "data/___not_a_file"]
        castep_fname += [REAL_PATH + "data/KP-castep17.castep"]
        castep_fname += [REAL_PATH + "data/Na3Zn4-swap-ReOs-OQMD_759599.castep"]

        error = False
        try:
            cursor, failures = castep2dict(castep_fname, db=True)
        except FileNotFoundError:
            error = True

    def test_history(self):
        castep_fname = REAL_PATH + "data/castep_files/Na3Zn4-swap-ReOs-OQMD_759599.history"
        test_dict, s = castep2dict(castep_fname, db=True)
        self.assertTrue(s, msg="Failed entirely, oh dear!\n{}".format(test_dict))
        self.assertEqual(test_dict["pressure"], 0.0763, msg="Failed to read pressure!")
        self.assertEqual(test_dict["enthalpy"], -2.15036930e4, msg="Failed to read enthalpy!")
        self.assertEqual(test_dict["num_atoms"], 14, msg="Wrong number of atoms!")
        self.assertTrue(["Na", 3] in test_dict["stoichiometry"], msg="Wrong stoichiometry!")
        self.assertTrue(["Zn", 4] in test_dict["stoichiometry"], msg="Wrong stoichiometry!")
        self.assertEqual(test_dict["cell_volume"], 288.041941, msg="Wrong cell volume!")
        self.assertEqual(test_dict["space_group"], "Pm", msg="Wrong space group!")
        self.assertEqual(test_dict["lattice_abc"][0][0], 9.039776, msg="Wrong lattice constants!")
        self.assertEqual(test_dict["lattice_abc"][0][1], 9.045651, msg="Wrong lattice constants!")
        self.assertEqual(test_dict["lattice_abc"][0][2], 4.068682, msg="Wrong lattice constants!")
        self.assertEqual(test_dict["lattice_abc"][1][0], 90, msg="Wrong lattice constants!")
        self.assertEqual(test_dict["lattice_abc"][1][1], 90, msg="Wrong lattice constants!")
        self.assertEqual(test_dict["lattice_abc"][1][2], 59.971185, msg="Wrong lattice constants!")
        self.assertEqual(test_dict["geom_force_tol"], 0.05, msg="Wrong geom force tol")
        self.assertEqual(test_dict["castep_version"], "16.11")
        self.assertEqual(test_dict["estimated_mem_per_process_MB"], 345.1)

    def test_history_gz(self):
        castep_fname = REAL_PATH + "data/castep_files/Na3Zn4-swap-ReOs-OQMD_759599.history.gz"
        test_dict, s = castep2dict(castep_fname, db=True)
        self.assertTrue(s, msg="Failed entirely, oh dear!\n{}".format(test_dict))
        self.assertEqual(test_dict["pressure"], 0.0763, msg="Failed to read pressure!")
        self.assertEqual(test_dict["enthalpy"], -2.15036930e4, msg="Failed to read enthalpy!")
        self.assertEqual(test_dict["num_atoms"], 14, msg="Wrong number of atoms!")
        self.assertTrue(["Na", 3] in test_dict["stoichiometry"], msg="Wrong stoichiometry!")
        self.assertTrue(["Zn", 4] in test_dict["stoichiometry"], msg="Wrong stoichiometry!")
        self.assertEqual(test_dict["cell_volume"], 288.041941, msg="Wrong cell volume!")
        self.assertEqual(test_dict["space_group"], "Pm", msg="Wrong space group!")
        self.assertEqual(test_dict["lattice_abc"][0][0], 9.039776, msg="Wrong lattice constants!")
        self.assertEqual(test_dict["lattice_abc"][0][1], 9.045651, msg="Wrong lattice constants!")
        self.assertEqual(test_dict["lattice_abc"][0][2], 4.068682, msg="Wrong lattice constants!")
        self.assertEqual(test_dict["lattice_abc"][1][0], 90, msg="Wrong lattice constants!")
        self.assertEqual(test_dict["lattice_abc"][1][1], 90, msg="Wrong lattice constants!")
        self.assertEqual(test_dict["lattice_abc"][1][2], 59.971185, msg="Wrong lattice constants!")
        self.assertEqual(test_dict["geom_force_tol"], 0.05, msg="Wrong geom force tol")
        self.assertEqual(test_dict["castep_version"], "16.11")

    def test_castep_intermediates(self):
        castep_fname = REAL_PATH + "data/castep_files/NaP_intermediates.castep"
        self.assertTrue(
            os.path.isfile(castep_fname), msg="Failed to open test case {} - please check installation.".format(castep_fname)
        )
        test_dict, s = castep2dict(castep_fname, db=False, intermediates=True, verbosity=VERBOSITY)
        self.assertTrue(s, msg="Should have succeeded with db=False, but didn't!")
        final_dict, s = castep2dict(castep_fname, db=True, intermediates=False, verbosity=VERBOSITY)
        self.assertTrue(s)
        for key in final_dict:
            self.assertEqual(final_dict[key], test_dict[key], msg="{} didn't match".format(key))
        self.assertEqual(test_dict["intermediates"][0]["total_energy"], -8537.190779552)
        self.assertEqual(test_dict["intermediates"][1]["total_energy"], -8538.161269966)
        self.assertEqual(test_dict["intermediates"][-1]["total_energy"], -8546.922111847)
        self.assertEqual(test_dict["intermediates"][0]["smeared_free_energy"], -8537.247551883)
        self.assertEqual(test_dict["intermediates"][1]["smeared_free_energy"], -8538.215032441)
        self.assertEqual(test_dict["intermediates"][-1]["smeared_free_energy"], -8546.922614706)
        self.assertEqual(test_dict["geom_iter"], 70)
        self.assertEqual(len(test_dict["intermediates"]), 141)
        self.assertEqual(test_dict["smeared_free_energy"], -8546.922614706)
        self.assertEqual(final_dict["smeared_free_energy"], -8546.922614706)

    def test_castep_parameter_change(self):
        castep_fname = REAL_PATH + "data/castep_files/input-mzs7x1.castep"
        self.assertTrue(
            os.path.isfile(castep_fname), msg="Failed to open test case {} - please check installation.".format(castep_fname)
        )
        test_dict, s = castep2dict(castep_fname, db=True, verbosity=VERBOSITY)
        self.assertTrue(s)
        self.assertTrue(test_dict["optimised"])
        self.assertEqual(test_dict["enthalpy"], -6.16805339e003)
        self.assertEqual(test_dict["total_energy"], -6168.053386094)

    def test_castep_mulliken_scraper(self):
        castep_fname = REAL_PATH + "data/castep_files/Fe-spin.castep"
        self.assertTrue(
            os.path.isfile(castep_fname), msg="Failed to open test case {} - please check installation.".format(castep_fname)
        )
        test_dict, s = castep2dict(castep_fname, db=False, verbosity=VERBOSITY)
        self.assertTrue(s)
        self.assertEqual(test_dict["task"], "singlepointenergy")
        self.assertEqual(test_dict["atom_types"], ["Fe", "Fe"])
        self.assertAlmostEqual(test_dict["integrated_spin_density"], 4.27207)
        self.assertAlmostEqual(test_dict["integrated_mod_spin_density"], 4.44521)
        self.assertEqual(test_dict["mulliken_spins"], [2.14, 2.14])
        self.assertEqual(test_dict["mulliken_net_spin"], 4.28)
        self.assertEqual(test_dict["mulliken_abs_spin"], 4.28)

    def test_castep_beef_scraper(self):
        from matador.utils.chem_utils import HARTREE_TO_EV

        castep_fname = REAL_PATH + "data/beef_files/K3P_BEEF.castep"
        self.assertTrue(
            os.path.isfile(castep_fname), msg="Failed to open test case {} - please check installation".format(castep_fname)
        )
        test_dict, s = castep2dict(castep_fname, db=False, verbosity=VERBOSITY)
        self.assertTrue(s)
        self.assertEqual(test_dict["task"], "singlepointenergy")
        self.assertEqual(test_dict["atom_types"], ["P", "P", "K", "K", "K", "K", "K", "K"])
        self.assertEqual(len(test_dict["_beef"]["thetas"]), 5000)
        self.assertEqual(len(test_dict["_beef"]["total_energy_per_atom"]), 5000)
        self.assertAlmostEqual(test_dict["_beef"]["total_energy"][-1], -1.9029640520e02 * HARTREE_TO_EV)
        self.assertAlmostEqual(test_dict["_beef"]["total_energy_per_atom"][-1], -1.9029640520e02 * HARTREE_TO_EV / 8)
        self.assertAlmostEqual(test_dict["_beef"]["mean_total_energy"], -190.6571830577 * HARTREE_TO_EV)
        self.assertAlmostEqual(test_dict["_beef"]["std_dev_total_energy"], 2.2674151843 * HARTREE_TO_EV)
        self.assertAlmostEqual(test_dict["_beef"]["mean_total_energy_per_atom"], -190.6571830577 * HARTREE_TO_EV / 8)
        self.assertAlmostEqual(test_dict["_beef"]["std_dev_total_energy_per_atom"], 2.2674151843 * HARTREE_TO_EV / 8)

    def test_castep_encap_scraper(self):
        castep_fname = REAL_PATH + "data/encap_files/Se.castep"
        self.assertTrue(
            os.path.isfile(castep_fname), msg="Failed to find test case {}, please check installation".format(castep_fname)
        )
        test_dict, s = castep2dict(castep_fname, db=False, verbosity=VERBOSITY)
        self.assertTrue(s)
        self.assertEqual(test_dict["task"], "geometryoptimization")
        self.assertEqual(test_dict["atom_types"], 12 * ["Se"])
        self.assertEqual(test_dict["encapsulated"], True)
        self.assertEqual(test_dict["cnt_radius"], 4.69825)
        self.assertEqual(len(test_dict["devel_code"]), 195)

    def test_castep_fixed_cell_scraper(self):
        castep_fname = REAL_PATH + "data/fix_cell_test/TiNb2O7-JVAa6LNI-0K-prim.castep"
        self.assertTrue(
            os.path.isfile(castep_fname), msg="Failed to find test case {}, please check installation".format(castep_fname)
        )
        test_dict, s = castep2dict(castep_fname, db=False, verbosity=VERBOSITY)
        self.assertTrue(s)
        self.assertEqual(test_dict["positions_frac"][0], [0.501184, 0.501184, 0.997063])
        self.assertEqual(test_dict["positions_frac"][-1], [0.182069, 0.182069, 0.989013])
        self.assertEqual(test_dict["lattice_abc"][0], [10.360830, 10.360830, 11.883000])
        self.assertEqual(test_dict["lattice_abc"][1], [119.631200, 119.631200, 21.144990])
        self.assertTrue(test_dict["fix_all_cell"])
        self.assertTrue("cell_constraints" not in test_dict)


class ResScraperTests(MatadorUnitTest):
    def test_res(self):
        failed_open = False
        res_fname = REAL_PATH + "data/LiPZn-r57des.res"
        try:
            f = open(res_fname, "r")
        except Exception:
            failed_open = True
            self.assertFalse(failed_open, msg="Failed to open test case {} - please check installation.".format(res_fname))
        if not failed_open:
            f.close()
            test_dict, s = res2dict(res_fname)
            self.assertTrue(s, "Failed entirely, oh dear!")
            self.assertEqual(test_dict["pressure"], 0.0106, msg="Failed to read pressure!")
            self.assertEqual(test_dict["enthalpy"], -7600.06148, msg="Failed to read enthalpy!")
            self.assertEqual(test_dict["num_atoms"], 8, msg="Wrong number of atoms!")
            self.assertTrue(["Li", 1] in test_dict["stoichiometry"], msg="Wrong stoichiometry!")
            self.assertTrue(["Zn", 1] in test_dict["stoichiometry"], msg="Wrong stoichiometry!")
            self.assertTrue(sorted(test_dict["stoichiometry"]) == test_dict["stoichiometry"], msg="Wrong stoichiometry!")
            self.assertEqual(test_dict["cell_volume"], 105.918342, msg="Wrong cell volume!")
            self.assertEqual(test_dict["space_group"], "Pmc2_1", msg="Wrong space group!")
            self.assertEqual(
                test_dict["lattice_abc"], [[5.057429, 4.93404, 4.244619], [90.0, 90.0, 90.0]], msg="Wrong lattice constants!"
            )

        res_fname = REAL_PATH + "data/hull-NaFeP-afh41_new_Na+Fe+P/FeP2-OQMD_2958-CollCode15027-nospin.res"
        failed_open = False
        try:
            f = open(res_fname, "r")
        except Exception:
            failed_open = True
            self.assertFalse(failed_open, msg="Failed to open test case {} - please check installation.".format(res_fname))
        if not failed_open:
            f.close()
            test_dict, s = res2dict(res_fname)
            self.assertTrue(s)
            self.assertEqual(test_dict["icsd"], 15027)

        res_fname = REAL_PATH + "data/LiPZn-r57des_bodged.res"
        failed_open = False
        try:
            f = open(res_fname, "r")
        except Exception:
            failed_open = True
            self.assertFalse(failed_open, msg="Failed to open test case {} - please check installation.".format(res_fname))
        if not failed_open:
            f.close()
            test_dict, s = res2dict(res_fname)
            self.assertFalse(s, "This wasn't meant to succeed!")

    def test_c2x_shelx_res(self):
        res_fname = REAL_PATH + "data/structures/npm.res"
        res, s = res2dict(res_fname, db=False)
        self.assertTrue(s, msg="Failed entirely: {}".format(res))


class ParamScraperTests(MatadorUnitTest):
    """ Test CASTEP param scrapers. """

    def test_param(self):
        param_fname = REAL_PATH + "data/KX.param"
        failed_open = False
        try:
            f = open(param_fname, "r")
        except Exception:
            failed_open = True
            self.assertFalse(failed_open, msg="Failed to open test case {} - please check installation.".format(param_fname))
        if not failed_open:
            f.close()
            test_dict, s = param2dict(param_fname, db=True)
            self.assertTrue(s, "Failed entirely, oh dear!")
            self.assertEqual(test_dict["source"][0].split("/")[-1], "KX.param", msg="Wrong source!")
            self.assertEqual(test_dict["task"], "geometryoptimization", msg="Failed to read task!")
            self.assertEqual(test_dict["xc_functional"], "PBE", msg="Failed to read xc!")
            self.assertEqual(test_dict["perc_extra_bands"], 40.0, msg="Failed to read extra bands!")
            self.assertEqual(test_dict["cut_off_energy"], 500, msg="Failed to read cut_off_energy")

            test_dict, s = param2dict(param_fname, db=False)
            self.assertTrue(s, "Failed db=False test entirely, oh dear!")
            self.assertEqual(test_dict["source"][0].split("/")[-1], "KX.param", msg="Wrong db=False source!")
            self.assertEqual(test_dict["task"], "geometryoptimization", msg="Failed to read db=False task!")
            self.assertEqual(test_dict["xc_functional"], "PBE", msg="Failed to read db=False xc!")
            self.assertEqual(test_dict["fix_occupancy"], False, msg="Failed to read db=False occupancy!")
            self.assertEqual(test_dict["perc_extra_bands"], 40.0, msg="Failed to read db=False extra bands!")
            self.assertEqual(test_dict["geom_max_iter"], 200, msg="Wrong db=False geom_max_iter!")
            self.assertEqual(test_dict["fixed_npw"], False, msg="Wrong db=False fixed_npw!")
            self.assertEqual(test_dict["write_checkpoint"], "none", msg="Wrong db=False checkpointing!")
            self.assertEqual(test_dict["write_cell_structure"], True, msg="Wrong db=False cell_structure!")

    def test_tricky_param(self):
        param_fname = REAL_PATH + "data/tricky_param.param"
        failed_open = False
        try:
            f = open(param_fname, "r")
        except Exception:
            failed_open = True
            self.assertFalse(failed_open, msg="Failed to open test case {} - please check installation.".format(param_fname))
        if not failed_open:
            f.close()
            test_dict, s = param2dict(param_fname, db=False, debug=True, verbosity=4)
            self.assertTrue(s, "Failed entirely, oh dear!")
            self.assertEqual(test_dict["source"][0].split("/")[-1], "tricky_param.param", msg="Wrong source!")
            self.assertEqual(test_dict["task"], "spectral", msg="Failed to read non colon delimited field task!")
            self.assertEqual(test_dict["perc_extra_bands"], 40.0, msg="Failed to read extra bands!")
            self.assertEqual(test_dict["fix_occupancy"], True, msg="Failed to read lowercase bool fix_occupancy")
            self.assertEqual(test_dict["spin_polarized"], True, msg="Failed to read Anglicised spelling of polarised")
            self.assertFalse("spin_polarised" in test_dict)
            self.assertEqual(
                test_dict["write_cell_structure"], True, msg="Failed to read = delimited field write_cell_structure"
            )
            self.assertEqual(test_dict["cut_off_energy"], "50.0 ry", msg="Failed to non-eV cut_off_energy.")
            self.assertEqual(
                test_dict["devel_code"],
                "xc_bee: true\nxc_bee_rand_seed: 2\n# including comment\nxc_bee_num_trials: 100\n",
                msg="Failed to read devel code",
            )
            self.assertEqual(len(test_dict), 14)


class ScraperMiscTest(MatadorUnitTest):
    """ Test miscellaneous other scrapers. """

    def test_batch_loading(self):
        """ Test passing a list of files to scraper function, which
        should be handled by decorator.

        """
        castep_fname = []
        castep_fname += [REAL_PATH + "data/castep_files/NaP_intermediates.castep"]
        castep_fname += [REAL_PATH + "data/castep_files/Na-edgecase-CollCode10101.castep"]
        castep_fname += [REAL_PATH + "data/castep_files/KP-castep17.castep"]
        castep_fname += [REAL_PATH + "data/castep_files/Na3Zn4-swap-ReOs-OQMD_759599.castep"]
        castep_fname += [REAL_PATH + "data/castep_files/TiO2_unconverged-MP-10101.castep"]

        cursor, failures = castep2dict(castep_fname, db=True)
        self.assertEqual(len(cursor), 4)
        self.assertEqual(len(failures), 1)

        cursor, failures = castep2dict(REAL_PATH + "data/castep_files/*.castep", db=True)
        self.assertEqual(len(cursor), 5)
        self.assertEqual(len(failures), 3)

        res_fname = []
        res_fname += [REAL_PATH + "data/LiPZn-r57des.res"]
        res_fname += [REAL_PATH + "data/LiPZn-r57des_bodged.res"]
        cursor, failures = res2dict(res_fname, db=True)
        self.assertEqual(len(cursor), 1)
        self.assertEqual(len(failures), 1)

    def test_phonon_scraper(self):
        phonon_fname = REAL_PATH + "data/phonon_dispersion/K3P.phonon"
        self.assertTrue(
            os.path.isfile(phonon_fname), msg="Failed to open test case {} - please check installation.".format(phonon_fname)
        )
        ph_dict, s = phonon2dict(phonon_fname, verbosity=VERBOSITY)
        self.assertTrue(s, msg="Failed to read phonon file")
        self.assertEqual(ph_dict["num_atoms"], 8)
        self.assertEqual(ph_dict["num_branches"], 24)
        self.assertEqual(ph_dict["num_modes"], 24)
        self.assertEqual(ph_dict["num_kpoints"], 250)
        self.assertEqual(ph_dict["freq_unit"], "cm-1")
        self.assertEqual(ph_dict["lattice_cart"][0], [4.961529, 2.864318, -0.00000])
        self.assertEqual(ph_dict["lattice_cart"][1], [-4.961529, 2.864318, 0.00000])
        self.assertEqual(ph_dict["lattice_cart"][2], [0.000000, 0.000000, 10.127257])
        self.assertEqual(ph_dict["positions_frac"][0], [0.666699, 0.333301, 0.750129])
        self.assertEqual(ph_dict["atom_types"][0], "P")
        self.assertEqual(ph_dict["atom_types"][2], "K")
        self.assertEqual(ph_dict["atom_masses"][0], 30.97376)
        self.assertEqual(ph_dict["atom_masses"][2], 39.0983)
        self.assertEqual(ph_dict["softest_mode_freq"], -23.654487 * INVERSE_CM_TO_EV)

        disp, s = phonon2dict(phonon_fname, verbosity=VERBOSITY, as_model=True)
        self.assertTrue(isinstance(disp, VibrationalDispersion))
        ph_dict["kpoint_branches"] = disp.kpoint_branches
        ph_dict["kpoint_path_spacing"] = disp.kpoint_path_spacing
        self.assertAlmostEqual(ph_dict["kpoint_path_spacing"], 0.021, places=2)
        self.assertEqual(ph_dict["kpoint_branches"][0][0], 0)
        self.assertEqual(ph_dict["kpoint_branches"][0][-1], 35)
        self.assertEqual(ph_dict["kpoint_branches"][1][0], 36)
        self.assertEqual(ph_dict["kpoint_branches"][1][-1], 134)
        self.assertEqual(ph_dict["kpoint_branches"][-2][0], 135)
        self.assertEqual(ph_dict["kpoint_branches"][-1][0], 185)
        self.assertEqual(ph_dict["kpoint_branches"][-1][-1], 249)

    def test_phonon_dos_scraper(self):
        phonon_fname = REAL_PATH + "data/phonon_dispersion/K3P.phonon_dos"
        self.assertTrue(
            os.path.isfile(phonon_fname), msg="Failed to open test case {} - please check installation.".format(phonon_fname)
        )
        dos_data, s = phonon_dos2dict(phonon_fname)
        self.assertTrue(s)
        self.assertEqual(dos_data["source"], [phonon_fname])
        self.assertEqual(len(dos_data["dos"]), 10001)
        self.assertEqual(len(dos_data["energies"]), 10001)
        self.assertEqual(len(dos_data["pdos"]), 2)
        self.assertEqual(len(dos_data["pdos"][("K", None)]), 10001)
        self.assertEqual(len(dos_data["pdos"][("P", None)]), 10001)

        dos, s = phonon_dos2dict(phonon_fname, as_model=True)
        self.assertTrue(isinstance(dos, VibrationalDOS))

    def test_optados_dos_scraper(self):
        odo_fname = REAL_PATH + "data/optados_files/K3P.adaptive.dat"
        self.assertTrue(
            os.path.isfile(odo_fname), msg="Failed to open test case {} - please check installation.".format(odo_fname)
        )
        od_dict, s = optados2dict(odo_fname)
        self.assertTrue(s)
        self.assertEqual(len(od_dict["dos"]), 529)
        self.assertEqual(len(od_dict["energies"]), 529)
        self.assertEqual(od_dict["dos_unit_label"], "DOS (electrons per eV/A^3)")
        od, s = optados2dict(odo_fname, as_model=True)
        self.assertTrue(isinstance(od, ElectronicDOS))

    def test_optados_pdos_scraper(self):
        odo_fname = REAL_PATH + "data/optados_files/KP.pdos.adaptive.dat"
        failed_open = False
        try:
            f = open(odo_fname, "r")
        except Exception:
            failed_open = True
            self.assertFalse(failed_open, msg="Failed to open test case {} - please check installation.".format(odo_fname))
        if not failed_open:
            f.close()
            od_dict, s = optados2dict(odo_fname)
            self.assertTrue(s)
            self.assertEqual(len(od_dict["sum_pdos"]), 53684)
            self.assertEqual(len(od_dict["energies"]), 53684)
            self.assertEqual(od_dict["num_projectors"], 4)
            self.assertEqual(len(od_dict["pdos"][("K", "s", None)]), 53684)
            self.assertEqual(len(od_dict["pdos"][("K", "p", None)]), 53684)
            self.assertEqual(len(od_dict["pdos"][("P", "s", None)]), 53684)
            self.assertEqual(len(od_dict["pdos"][("P", "p", None)]), 53684)

    def test_optados_spin_pdos_scraper(self):
        odo_fname = REAL_PATH + "data/optados_files/EDASOS-Cr.pdos.dat"
        failed_open = False
        try:
            f = open(odo_fname, "r")
        except Exception:
            failed_open = True
            self.assertFalse(failed_open, msg="Failed to open test case {} - please check installation.".format(odo_fname))
        if not failed_open:
            f.close()
            od_dict, s = optados2dict(odo_fname)
            self.assertTrue(s)
            self.assertEqual(len(od_dict["sum_pdos"]), 17366)
            self.assertEqual(len(od_dict["energies"]), 17366)
            self.assertEqual(od_dict["num_projectors"], 10)
            self.assertEqual(len(od_dict["pdos"][("H", None, "up")]), 17366)
            self.assertEqual(len(od_dict["pdos"][("C", None, "up")]), 17366)
            self.assertEqual(len(od_dict["pdos"][("N", None, "up")]), 17366)
            self.assertEqual(len(od_dict["pdos"][("Cl", None, "up")]), 17366)
            self.assertEqual(len(od_dict["pdos"][("Cr", None, "up")]), 17366)
            self.assertEqual(len(od_dict["pdos"][("H", None, "down")]), 17366)
            self.assertEqual(len(od_dict["pdos"][("C", None, "down")]), 17366)
            self.assertEqual(len(od_dict["pdos"][("N", None, "down")]), 17366)
            self.assertEqual(len(od_dict["pdos"][("Cl", None, "down")]), 17366)
            self.assertEqual(len(od_dict["pdos"][("Cr", None, "down")]), 17366)

    def test_optados_pdis_scraper(self):
        odo_fname = REAL_PATH + "data/optados_files/Si2.pdis.dat"
        failed_open = False
        try:
            f = open(odo_fname, "r")
        except Exception:
            failed_open = True
            self.assertFalse(failed_open, msg="Failed to open test case {} - please check installation.".format(odo_fname))
        if not failed_open:
            f.close()
            od_dict, s = optados2dict(odo_fname)
            self.assertTrue(s)
            self.assertEqual(len(od_dict["kpoints"]), 166)
            self.assertEqual(od_dict["num_kpoints"], 166)
            self.assertEqual(od_dict["num_bands"], 23)
            self.assertEqual(od_dict["num_projectors"], 4)
            self.assertEqual(np.shape(od_dict["pdis"]), (166, 23, 4))
            self.assertEqual(np.shape(od_dict["eigenvalues"]), (166, 23))
            self.assertEqual(od_dict["projectors"][0], ("Si", "s", None))
            self.assertEqual(od_dict["projectors"][1], ("Si", "p", None))
            self.assertEqual(od_dict["projectors"][2], ("Si", "d", None))
            self.assertEqual(od_dict["projectors"][3], ("Si", "f", None))
            self.assertEqual(od_dict["pdis"][0][0][0], 0.99654675)
            self.assertEqual(od_dict["eigenvalues"][0][0], -12.110537)
            self.assertEqual(od_dict["eigenvalues"][0][-1], 24.862777)
            self.assertEqual(od_dict["eigenvalues"][-1][-1], 24.771165)
            self.assertEqual(od_dict["pdis"][0][0][-1], 0)
            self.assertEqual(od_dict["pdis"][0][-1][1], 0.028667372)
            self.assertEqual(od_dict["pdis"][-1][2][1], 0.99444594)

        odo_fname = REAL_PATH + "data/optados_files/graphite.pdis.dat"
        failed_open = False
        try:
            f = open(odo_fname, "r")
        except Exception:
            failed_open = True
            self.assertFalse(failed_open, msg="Failed to open test case {} - please check installation.".format(odo_fname))
        if not failed_open:
            f.close()
            od_dict, s = optados2dict(odo_fname)
            self.assertTrue(s)
            self.assertEqual(len(od_dict["kpoints"]), 942)
            self.assertEqual(od_dict["num_kpoints"], 942)
            self.assertEqual(od_dict["num_bands"], 30)
            self.assertEqual(od_dict["num_projectors"], 4)
            self.assertEqual(np.shape(od_dict["pdis"]), (942, 30, 4))
            self.assertEqual(np.shape(od_dict["eigenvalues"]), (942, 30))
            self.assertEqual(od_dict["projectors"][0], ("C", "s", None))
            self.assertEqual(od_dict["projectors"][1], ("C", "p", None))
            self.assertEqual(od_dict["projectors"][2], ("C", "d", None))
            self.assertEqual(od_dict["projectors"][3], ("C", "f", None))
            self.assertEqual(od_dict["pdis"][29][3][1], 0.85401752)
            self.assertEqual(od_dict["pdis"][30][3][1], 0.84705066)
            self.assertEqual(od_dict["pdis"][31][3][1], 0.84004878)
            self.assertEqual(od_dict["pdis"][32][3][1], 0.83310338)
            self.assertEqual(od_dict["pdis"][33][3][1], 0.82617687)
            self.assertEqual(od_dict["pdis"][34][3][1], 0.81927189)
            self.assertEqual(od_dict["pdis"][35][3][1], 0.81239121)
            self.assertEqual(od_dict["pdis"][36][3][1], 0.80304369)
            self.assertEqual(od_dict["pdis"][37][3][1], 0.79613539)

    def test_arbitrary_scraper(self):
        odi_fname = REAL_PATH + "data/optados_files/testcase.odi"
        od_dict, s = arbitrary2dict(odi_fname)
        self.assertEqual(od_dict["pdispersion"], "species")
        self.assertEqual(od_dict["adaptive_smearing"], "1")
        self.assertEqual(od_dict["set_efermi_zero"], "True")
        self.assertEqual(od_dict["dos_per_volume"], "True")
        self.assertEqual(od_dict["broadening"], "adaptive")
        self.assertEqual(od_dict["dos_spacing"], "0.01")
        self.assertEqual(od_dict["task"], "pdispersion")
        self.assertTrue(od_dict["source"][0].endswith("testcase.odi"))
        self.assertEqual(len(od_dict["source"]), 1)
        self.assertEqual(len(od_dict), 8)

    def test_bands(self):
        from matador.utils.chem_utils import HARTREE_TO_EV

        bands_fname = REAL_PATH + "data/bands_files/KPSn.bands"
        bs_dict, s = bands2dict(bands_fname)
        self.assertTrue(s, msg=bs_dict)
        self.assertEqual(len(bs_dict["kpoint_path"]), 518)
        self.assertEqual(np.shape(bs_dict["eigs_s_k"]), (1, 71, 518))
        self.assertEqual(bs_dict["num_kpoints"], 518)
        self.assertEqual(bs_dict["num_bands"], 71)
        self.assertAlmostEqual(bs_dict["fermi_energy"], 4.0781, places=4)
        self.assertAlmostEqual(bs_dict["spin_fermi_energy"][0], 4.0781, places=4)

        dispersion = ElectronicDispersion(bs_dict)
        self.assertLessEqual(dispersion.kpoint_path_spacing, 0.01)
        self.assertGreaterEqual(dispersion.kpoint_path_spacing, 0.009)
        self.assertAlmostEqual(dispersion.band_gap, 0.760001, places=4)
        self.assertAlmostEqual(dispersion.spin_band_gap[0], 0.760001, places=4)
        self.assertEqual(dispersion.band_gap_path_inds, [246, 235])

        bands_fname = REAL_PATH + "data/bands_files/KPSn_2.bands"
        bs_dict, s = bands2dict(bands_fname)
        self.assertTrue(s)
        self.assertEqual(len(bs_dict["kpoint_path"]), 28)
        self.assertEqual(np.shape(bs_dict["eigs_s_k"]), (1, 71, 28))
        self.assertEqual(bs_dict["num_kpoints"], 28)
        self.assertEqual(bs_dict["num_bands"], 71)

        dispersion = ElectronicDispersion(bs_dict)
        self.assertAlmostEqual(dispersion.fermi_energy, 4.0781, places=4)
        self.assertLessEqual(dispersion.kpoint_path_spacing, 0.3)
        self.assertGreaterEqual(dispersion.kpoint_path_spacing, 0.29)
        self.assertEqual(len(dispersion.kpoint_branches), 2)
        self.assertEqual(dispersion["band_gap_path_inds"], dispersion["direct_gap_path_inds"])
        self.assertAlmostEqual(bs_dict["eigs_s_k"][0][0][0], -0.99624287 * HARTREE_TO_EV, places=4)
        self.assertAlmostEqual(bs_dict["eigs_s_k"][-1][-1][-1], 0.74794320 * HARTREE_TO_EV, places=4)

        bands_fname = REAL_PATH + "data/bands_files/spin_polarised.bands"
        bs_dict, s = bands2dict(bands_fname)
        self.assertTrue(s)
        self.assertEqual(len(bs_dict["kpoint_path"]), 51)
        self.assertEqual(np.shape(bs_dict["eigs_s_k"]), (2, 462, 51))
        self.assertEqual(bs_dict["num_kpoints"], 51)
        self.assertEqual(bs_dict["num_bands"], 462)
        dispersion = ElectronicDispersion(bs_dict)
        self.assertAlmostEqual(bs_dict["fermi_energy"], 6.7507, places=4)
        self.assertAlmostEqual(dispersion.spin_fermi_energy[0], 6.7507, places=4)
        self.assertAlmostEqual(dispersion.spin_fermi_energy[1], 6.7507, places=4)
        self.assertLessEqual(dispersion.kpoint_path_spacing, 0.03)
        self.assertGreaterEqual(dispersion.kpoint_path_spacing, 0.01)
        self.assertEqual(len(dispersion["kpoint_branches"]), 1)
        self.assertAlmostEqual(bs_dict["eigs_s_k"][0][0][0], -1.84888124 * HARTREE_TO_EV, places=4)
        self.assertAlmostEqual(bs_dict["eigs_s_k"][1][0][0], -1.84666287 * HARTREE_TO_EV, places=4)
        self.assertAlmostEqual(bs_dict["eigs_s_k"][-1][-1][-1], 0.64283955 * HARTREE_TO_EV, places=4)
        self.assertAlmostEqual(bs_dict["eigs_s_k"][0][-1][-1], 0.63571135 * HARTREE_TO_EV, places=4)
        bs, s = bands2dict(bands_fname, as_model=True)
        self.assertTrue(isinstance(bs, ElectronicDispersion))

    def test_qe_magres(self):
        magres_fname = REAL_PATH + "data/NaP_QE6.magres"
        magres_dict, s = magres2dict(magres_fname)
        self.assertTrue(s)
        self.assertEqual(len(magres_dict["atom_types"]), 4)
        self.assertTrue(magres_dict["lattice_cart"][0] == [-2.503686, 2.503686, 3.540961])
        self.assertTrue(magres_dict["lattice_cart"][1] == [2.503686, -2.503686, 3.540961])
        self.assertTrue(magres_dict["lattice_cart"][2] == [2.503686, 2.503686, -3.540961])

        np.testing.assert_almost_equal(
            magres_dict["susceptibility_tensor"],
            [[-2.3100, 0.0000, -0.0000], [-0.0000, -2.3100, -0.0000], [0.0000, -0.0000, 1.4354]],
        )
        np.testing.assert_almost_equal(magres_dict["chemical_shifts"], [518.15, 467.61, 467.61, 275.34], decimal=2)

        self.assertEqual(magres_dict["calculator"], "QE-GIPAW")

    def test_castep_magres(self):
        magres_fname = REAL_PATH + "data/LiP_CASTEP18.magres"
        magres_dict, s = magres2dict(magres_fname)
        self.assertTrue(s)
        self.assertEqual(len(magres_dict["atom_types"]), 20)
        self.assertTrue(magres_dict["lattice_cart"][0] == [4.1332870000000002, 0.0000000000000000, 0.0000000000000000])
        self.assertTrue(magres_dict["lattice_cart"][1] == [-8.9905292805212659e-4, 6.0637949333506347, 0.0000000000000000])
        self.assertTrue(magres_dict["lattice_cart"][2] == [2.0677013018922552, 3.3924745014331725e-1, 12.368724395669441])

        np.testing.assert_almost_equal(
            magres_dict["chemical_shifts"],
            [
                83.7,
                84.3,
                83.4,
                86.6,
                83.3,
                85.1,
                84.4,
                83.8,
                82.8,
                83.6,
                84.9,
                84.9,
                83.6,
                82.7,
                85.1,
                350.0,
                500.3,
                353.3,
                530.9,
                531.2,
            ],
            decimal=1,
        )
        np.testing.assert_almost_equal(
            magres_dict["chemical_shift_anisos"],
            [
                9.4,
                4.4,
                8.1,
                2.9,
                8.1,
                3.4,
                4.7,
                9.1,
                10.1,
                -9.5,
                8.7,
                8.8,
                -9.6,
                10.4,
                3.4,
                -393.0,
                162.7,
                -391.2,
                223.9,
                224.0,
            ],
            decimal=1,
        )
        np.testing.assert_almost_equal(
            magres_dict["chemical_shift_asymmetries"],
            [
                0.33,
                0.76,
                0.19,
                0.46,
                0.21,
                0.84,
                0.65,
                0.32,
                0.11,
                0.92,
                0.85,
                0.86,
                0.91,
                0.11,
                0.92,
                0.48,
                0.95,
                0.47,
                0.59,
                0.61,
            ],
            decimal=2,
        )

        self.assertEqual(magres_dict["calculator"], "CASTEP")
        self.assertEqual(magres_dict["calculator_version"], "18.1")

    def test_pwscfout(self):
        pwout_fname = REAL_PATH + "data/NaP.out"
        pwout_dict, s = pwout2dict(pwout_fname)
        self.assertTrue(s)
        self.assertEqual(len(pwout_dict["atom_types"]), 14)
        self.assertEqual(pwout_dict["num_atoms"], 14)
        self.assertTrue(pwout_dict["lattice_cart"][0] == [5.887513122, 0.011925355, 0.011971927])
        self.assertTrue(pwout_dict["lattice_cart"][1] == [0.605472370, 5.817169640, -0.011329548])
        self.assertTrue(pwout_dict["lattice_cart"][2] == [-4.543028478, 0.450282751, 10.044268095])
        self.assertTrue(pwout_dict["source"][0].endswith("NaP.out"))

        self.assertEqual(pwout_dict["pressure"], 0)
        from matador.utils.chem_utils import RY_TO_EV

        np.testing.assert_equal(pwout_dict["enthalpy"], -RY_TO_EV * 97.6314378617)
        np.testing.assert_array_almost_equal(pwout_dict["positions_frac"][5], [0.779038368, 0.580790316, 0.631222097])

    def test_usp(self):
        self.assertEqual(
            usp2dict(REAL_PATH + "data/K_OTF.usp")["K"], "2|1.5|9|10|11|30U:40:31(qc=6)", msg="Failed to scrape K_OTF.usp file"
        )
        self.assertEqual(
            usp2dict(REAL_PATH + "data/P_OTF.usp")["P"], "3|1.8|4|4|5|30:31:32", msg="Failed to scrape P_OTF.usp file"
        )
        self.assertEqual(
            usp2dict(REAL_PATH + "data/Sn_OTF.usp")["Sn"],
            "2|2|2|1.6|9.6|10.8|11.7|50U=-0.395U=+0.25:51U=-0.14U=+0.25",
            msg="Failed to scrape Sn_OTF.usp file",
        )

    def test_seed_metadata_scrape(self):
        doc = {}
        seed = "blah/blah/blah4/AgBiI4-spinel-Config5-DOI-10.17638__datacat.liverpool.ac.uk__240"
        get_seed_metadata(doc, seed)
        self.assertEqual(doc["doi"], "10.17638/datacat.liverpool.ac.uk/240")
        doc = {}
        seed = "blah/blah/blah4/AgBiI4-spinel-Config5-CollCode123456-from_polish_swaps_garbage"
        get_seed_metadata(doc, seed)
        self.assertEqual(doc["icsd"], 123456)
        doc = {}
        seed = "blah/blah/blah4/AgBiI4-spinel-Config5-CollCode-123456-from_polish_swaps_garbage"
        get_seed_metadata(doc, seed)
        self.assertEqual(doc["icsd"], 123456)
        doc = {}
        seed = "blah/blah/blah4/AgBiI4-spinel-Config5-ICSD-123456-from_polish_swaps_garbage"
        get_seed_metadata(doc, seed)
        self.assertEqual(doc["icsd"], 123456)
        doc = {}
        seed = "blah/blah/blah4/AgBiI4-spinel-Config5-MP-123456-blah-SnPQ"
        get_seed_metadata(doc, seed)
        self.assertEqual(doc["mp-id"], 123456)

    def test_thermo_castep(self):
        castep_fname = REAL_PATH + "data/CuP-thermo-test.castep"
        test_dict, s = castep2dict(castep_fname, db=False, verbosity=VERBOSITY)
        self.assertTrue(s, msg="Failed entirely, oh dear!\n{}".format(test_dict))
        self.assertEqual(
            test_dict["task"].lower(), "thermodynamicscalculation", msg="This is not a Thermodynamics calculation..."
        )
        self.assertEqual(test_dict["thermo_temp_final"], 1000.0, msg="Wrong final temp!")
        self.assertEqual(test_dict["thermo_temp_init"], 50.0, msg="Wrong initial temp!")
        self.assertEqual(test_dict["thermo_temp_spacing"], 100.0, msg="Wrong temp spacing!")
        self.assertEqual(test_dict["thermo_num_temp_vals"], 11, msg="Wrong number of temps!")
        self.assertEqual(test_dict["thermo_zero_point_energy"], 0.093412, msg="Wrong zero point energy!")

        thermo_db_compare = {
            "thermo_temps": [50.0, 145.0, 240.0, 335.0, 430.0, 525.0, 620.0, 715.0, 810.0, 905.0, 1000.0],
            "thermo_enthalpy": [
                0.098557,
                0.142535,
                0.204959,
                0.273022,
                0.343308,
                0.414672,
                0.486634,
                0.558962,
                0.63153,
                0.704262,
                0.777113,
            ],
            "thermo_free_energy": [
                0.089968,
                0.050865,
                -0.025747,
                -0.128941,
                -0.252035,
                -0.390909,
                -0.542824,
                -0.705838,
                -0.878507,
                -1.059717,
                -1.248581,
            ],
            "thermo_entropy": [16.573, 60.998, 92.749, 115.772, 133.586, 148.051, 160.206, 170.678, 179.872, 188.064, 195.45],
            "thermo_heat_cap": [24.686, 57.799, 67.215, 70.549, 72.047, 72.836, 73.301, 73.596, 73.795, 73.936, 74.039],
        }

        for num, i in enumerate(test_dict["thermo_temps"]):
            self.assertEqual(
                i, thermo_db_compare["thermo_temps"][num], msg="Wrong temperature %f" % test_dict["thermo_temps"][num]
            )
            self.assertEqual(
                test_dict["thermo_enthalpy"][i],
                thermo_db_compare["thermo_enthalpy"][num],
                msg="Wrong enthalpy %f" % test_dict["thermo_enthalpy"][i],
            )
            self.assertEqual(
                test_dict["thermo_free_energy"][i],
                thermo_db_compare["thermo_free_energy"][num],
                msg="Wrong free energy %f" % test_dict["thermo_free_energy"][i],
            )
            self.assertEqual(
                test_dict["thermo_entropy"][i],
                thermo_db_compare["thermo_entropy"][num],
                msg="Wrong entropy %f" % test_dict["thermo_entropy"][i],
            )
            self.assertEqual(
                test_dict["thermo_heat_cap"][i],
                thermo_db_compare["thermo_heat_cap"][num],
                msg="Wrong heat capacity %f" % test_dict["thermo_heat_cap"][i],
            )

        self.assertEqual(len(test_dict["phonon_fine_kpoint_list"]), 310)
        self.assertEqual(np.shape(test_dict["eigs_q"]), (1, 9, 310))

    def test_fortran_e100_bug(self):
        """ Test whether the scraper handles improperly formatted floats
        by Fortran when e.g. exponent < -99.

        """
        optados_fname = REAL_PATH + "data/fortran_e100_bug/fortran_e100_bug.pdis.dat"
        pdis, s = optados2dict(optados_fname, verbosity=VERBOSITY)
        self.assertTrue(s)

        cell_fname = REAL_PATH + "data/fortran_e100_bug/fortran_e100_bug.cell"
        pdis, s = cell2dict(cell_fname, db=False, lattice=True, verbosity=VERBOSITY)
        self.assertTrue(s)

<<<<<<< HEAD

class CifTests(MatadorUnitTest):
    """ These tests check the cif scraper for correctness. """

    def test_cif_partial_occ(self):
        cif_fname = REAL_PATH + "data/cif_files/AgBiI.cif"
=======
    def test_cif(self):
        cif_fname = REAL_PATH + 'data/cif_files/AgBiI.cif'
>>>>>>> 5d8ae99d
        failed_open = False
        try:
            f = open(cif_fname, "r")
        except Exception:
            failed_open = True
            self.assertFalse(failed_open, msg="Failed to open test case {} - please check installation.".format(cif_fname))
        if not failed_open:
            f.close()
<<<<<<< HEAD
            test_dict, s = cif2dict(cif_fname, verbosity=VERBOSITY)
            self.assertTrue(s, "Failed entirely, oh dear! {}".format(test_dict))
            self.assertAlmostEqual(test_dict["num_atoms"], 46.623999999999995, msg="Failed to read num_atoms!", places=5)
            Bi_ratio = [elem[1] for elem in test_dict["stoichiometry"] if elem[0] == "Bi"][0]
            I_ratio = [elem[1] for elem in test_dict["stoichiometry"] if elem[0] == "I"][0]
            self.assertEqual(I_ratio / Bi_ratio, 4)
            self.assertAlmostEqual(test_dict["cell_volume"], 1826.0028753, msg="Wrong cell volume!", places=3)
            self.assertEqual(test_dict["space_group"], "Fd-3m", msg="Wrong space group!")
            self.assertEqual(len(test_dict["atom_types"]), 64)
            self.assertEqual(len(test_dict["positions_frac"]), 64)
            self.assertEqual(len(test_dict["site_occupancy"]), 64)

    def test_malicious_cif(self):
        cif_fname = REAL_PATH + "data/cif_files/malicious.cif"
=======
            test_dict, s = cif2dict(cif_fname)
            self.assertTrue(s, 'Failed entirely, oh dear! {}'.format(test_dict))
            self.assertAlmostEqual(test_dict['num_atoms'], 46.623999999999995, msg='Failed to read num_atoms!', places=5)
            Bi_ratio = [elem[1] for elem in test_dict['stoichiometry'] if elem[0] == 'Bi'][0]
            I_ratio = [elem[1] for elem in test_dict['stoichiometry'] if elem[0] == 'I'][0]
            self.assertEqual(I_ratio/Bi_ratio, 4)
            self.assertAlmostEqual(test_dict['cell_volume'], 1826.0028753, msg='Wrong cell volume!', places=3)
            self.assertEqual(test_dict['space_group'], 'Fd-3m', msg='Wrong space group!')
            self.assertEqual(len(test_dict['atom_types']), 64)
            self.assertEqual(len(test_dict['positions_frac']), 64)
            self.assertEqual(len(test_dict['site_occupancy']), 64)

        cif_fname = REAL_PATH + 'data/cif_files/malicious.cif'
>>>>>>> 5d8ae99d
        failed_open = False
        try:
            f = open(cif_fname, "r")
        except FileNotFoundError:
            failed_open = True
            self.assertFalse(failed_open, msg="Failed to open test case {} - please check installation.".format(cif_fname))

        with self.assertRaises(RuntimeError):
            if not failed_open:
                f.close()
            test_dict, s = cif2dict(cif_fname, verbosity=VERBOSITY)
            raise test_dict

    def test_high_symmetry_cif(self):
        cif_fname = REAL_PATH + "data/cif_files/SiO_n001_CollCode1109.cif"
        failed_open = False
        try:
            f = open(cif_fname, "r")
        except FileNotFoundError:
            failed_open = True
            self.assertFalse(failed_open, msg="Failed to open test case {} - please check installation.".format(cif_fname))
        if not failed_open:
            f.close()
<<<<<<< HEAD
            test_dict, s = cif2dict(cif_fname, verbosity=VERBOSITY)
            self.assertTrue(s, "Failed entirely, oh dear! {}".format(test_dict))
            self.assertAlmostEqual(test_dict["cell_volume"], 2110.2, msg="Wrong cell volume!", places=1)
            self.assertAlmostEqual(test_dict["lattice_abc"][0], [18.4940, 4.991, 23.758], places=3)
            self.assertAlmostEqual(test_dict["lattice_abc"][1], [90, 105.79, 90], places=3)
            self.assertEqual(len(test_dict["atom_types"]), 144)
            self.assertEqual(test_dict["num_atoms"], 144)
            self.assertEqual(len(test_dict["positions_frac"]), 144)
            self.assertEqual(len(test_dict["site_occupancy"]), 144)
            self.assertEqual(sum(test_dict["site_multiplicity"]), test_dict["num_atoms"])

    def test_problematic_cif(self):
        cif_fname = REAL_PATH + "data/cif_files/SiO_n002_CollCode62404.cif"
        failed_open = False
        try:
            f = open(cif_fname, "r")
        except FileNotFoundError:
            failed_open = True
            self.assertFalse(failed_open, msg="Failed to open test case {} - please check installation.".format(cif_fname))
        f.close()
        test_dict, s = cif2dict(cif_fname, verbosity=VERBOSITY)
        self.assertTrue(s, "Failed entirely, oh dear! {}".format(test_dict))
        self.assertEqual(sum(test_dict["site_multiplicity"]), test_dict["num_atoms"])
        self.assertEqual(sum(test_dict["site_occupancy"]), test_dict["num_atoms"])
        self.assertEqual(len(test_dict["positions_frac"]), test_dict["num_atoms"])
=======
            errored = False
            test_dict, s = cif2dict(cif_fname)
            errored = isinstance(test_dict, RuntimeError) or 'RuntimeError' in test_dict
            self.assertTrue(errored, 'WARNING: malicious attack is possible through symops')
            self.assertFalse(s, 'This should have failed entirely, oh dear!')
>>>>>>> 5d8ae99d


class ExportTest(MatadorUnitTest):
    """ Test file export functions. """

    def test_doc2res(self):
        res_fname = REAL_PATH + "data/LiPZn-r57des.res"
        test_fname = "doc2res.res"
        doc, s = res2dict(res_fname)
        doc2res(doc, test_fname, hash_dupe=False, overwrite=True)
        doc_exported, s = res2dict(test_fname)
        self.assertTrue(s, msg="Failed entirely, oh dear!")
        self.compare_res_with_res(doc, doc_exported)

    def test_doc2param(self):
        param_fname = REAL_PATH + "data/param_test.param"
        test_fname = "dummy.param"
        doc, s = param2dict(param_fname, db=False, debug=True, verbosity=VERBOSITY)
        self.assertTrue(s, msg="Failed entirely: {}".format(doc))
        doc2param(doc, test_fname, hash_dupe=False, overwrite=True)
        doc_exported, s = param2dict(test_fname, db=False)
        self.assertTrue(s, msg="Failed entirely: {}".format(doc_exported))
        self.assertEqual(len(doc_exported), len(doc))
        self.assertEqual(doc["devel_code"], doc_exported["devel_code"])

        param_fname = REAL_PATH + "data/nmr.param"
        test_fname = "dummy2.param"
        doc, s = param2dict(param_fname, db=False)
        doc2param(doc, test_fname, hash_dupe=False, overwrite=True)
        doc_exported, s = param2dict(test_fname, db=False)
        self.assertTrue(s, msg="Failed entirely, oh dear!")
        self.assertEqual(len(doc_exported), len(doc))

    def test_doc2cell(self):
        cell_fname = REAL_PATH + "data/K5P4-phonon.cell"
        test_fname = "dummy1.cell"

        doc, s = cell2dict(cell_fname, db=False, lattice=True, verbosity=VERBOSITY, positions=False)
        doc2cell(doc, test_fname, debug=True)
        test_dict, s = cell2dict(test_fname, db=False, lattice=True, positions=False)
        self.assertTrue(s, msg="Failed entirely, oh dear!\n{}".format(test_dict))
        self.assertEqual(test_dict["lattice_cart"][0][0], 11.4518745146637, msg="Failed to read lattice vectors.")
        self.assertEqual(test_dict["lattice_cart"][1][1], 5.09448137301246, msg="Failed to read lattice vectors.")
        self.assertEqual(test_dict["lattice_cart"][2][2], 9.18378851243459, msg="Failed to read lattice vectors.")
        self.assertEqual(test_dict["lattice_cart"][1][0], 0.0, msg="Failed to read lattice vectors.")
        self.assertEqual(test_dict["symmetry_tol"], 0.0001, msg="Failed to read symmetry tolerance.")
        self.assertEqual(
            test_dict["kpoints_mp_spacing"], 0.03, msg="Failed to read kpoint grid {}".format(test_dict["kpoints_mp_spacing"])
        )
        self.assertEqual(
            test_dict["phonon_kpoint_mp_grid"],
            [2, 2, 2],
            msg="Failed to read kpoint grid {}".format(test_dict["phonon_kpoint_mp_grid"]),
        )
        self.assertEqual(
            test_dict["phonon_kpoint_mp_offset"],
            [0.25, 0.25, 0.25],
            msg="Failed to read kpoint grid {}".format(test_dict["phonon_kpoint_mp_offset"]),
        )
        self.assertEqual(round(test_dict["phonon_fine_kpoint_mp_spacing"], 2), 0.02)
        self.assertEqual(test_dict["species_pot"]["K"], "2|1.5|9|10|11|30U:40:31(qc=6)", msg="Failed to read pspots.")
        self.assertEqual(test_dict["species_pot"]["P"], "3|1.8|4|4|5|30:31:32", msg="Failed to read pspots.")
        self.assertTrue(test_dict["snap_to_symmetry"])
        self.assertTrue(test_dict["symmetry_generate"])
        self.assertEqual(test_dict["phonon_supercell_matrix"][0], [3, 0, 1])
        self.assertEqual(test_dict["phonon_supercell_matrix"][1], [0, 3, 0])
        self.assertEqual(test_dict["phonon_supercell_matrix"][2], [0, 0, 9])
        self.assertEqual(test_dict["cell_constraints"], [[1, 2, 3], [4, 4, 4]])
        # test that overwrite overwrites
        doc["phonon_supercell_matrix"][2] = [0, 0, 140]
        doc2cell(doc, test_fname, overwrite=True)
        test_dict, s = cell2dict(test_fname, db=False, lattice=True, positions=False)
        self.assertEqual(test_dict["phonon_supercell_matrix"][2], [0, 0, 140])

        # test that hash dupe doesn't
        doc["phonon_supercell_matrix"][2] = [0, 0, 333]
        doc2cell(doc, test_fname, overwrite=False, hash_dupe=True)
        test_dict, s = cell2dict(test_fname, db=False, lattice=True, positions=False)
        self.assertEqual(test_dict["phonon_supercell_matrix"][2], [0, 0, 140])

        dummy_files = glob.glob("dummy*.cell")
        self.assertEqual(len(dummy_files), 2)

    def test_doc2cell_partial_occ_fail(self):
        cell_name = REAL_PATH + "data/cell_files/kpoint_path.cell"
        cell, s = cell2dict(cell_name, db=False)

        cell["site_occupancy"] = []
        for site in cell["positions_frac"]:
            cell["site_occupancy"].append(0.1)

        self.assertTrue(s)
        with self.assertRaises(RuntimeError):
            doc2cell(cell, "dummy")

    def test_doc2cell_kpoint_path(self):
        cell_name = REAL_PATH + "data/cell_files/kpoint_path.cell"
        dummy_name = "dummy2.cell"
        cell, s = cell2dict(cell_name, db=False)

        doc2cell(cell, dummy_name)
        cell, s = cell2dict(dummy_name, db=False)

        self.assertTrue(s)
        self.assertEqual(cell["spectral_kpoints_path"], [[0.0, 0.0, 0.0], [0.0, 0.0, 0.5], [0.0, 0.5, 0.0], [0.5, 0.0, 0.0]])
        self.assertEqual(cell["spectral_kpoints_path_labels"], ["$\\Gamma$", "Z", "$Y$", "X"])
        self.assertEqual(cell["spectral_kpoints_path_spacing"], 0.02)

    def test_doc2cell_and_param_with_spin(self):

        cell_fname = REAL_PATH + "data/K5P4-phonon.cell"
        test_fname = "dummy3"
        test_param = {"xc_functional": "PBE", "task": "geometryoptimisation", "spin_polarized": False}

        doc, s = cell2dict(cell_fname, db=False, lattice=True, verbosity=VERBOSITY, positions=True)
        doc2cell(doc, test_fname + ".cell", debug=True, spin=10)

        doc2param(test_param, test_fname + ".param", spin=10)

        param_doc, s = param2dict(test_fname + ".param")
        cell_doc, s = cell2dict(test_fname + ".cell", db=False, lattice=True, positions=True)

        self.assertTrue(param_doc["spin_polarized"])
        self.assertEqual(param_doc["spin"], 10)

        self.assertEqual(cell_doc["atomic_init_spins"][0], 10)

    def test_doc2res_from_json(self):
        json_fname = REAL_PATH + "data/doc2res.json"
        test_fname = "doc2res.res"
        self.compare_json_with_res(json_fname, test_fname)

    def test_doc2res_from_json_encap(self):
        json_fname = REAL_PATH + "data/doc2res_encap.json"
        test_fname = "doc2res_encap.res"
        self.compare_json_with_res(json_fname, test_fname)

    def test_query2files(self):
        """ Test that MP/ICSD/OQMD structures get written correctly. """
        import glob
        import json

        json_files = glob.glob(REAL_PATH + "data/json_query_files/*.json")
        cursor = []
        for f in json_files:
            with open(f, "r") as _f:
                cursor.append(json.load(_f))
        query2files(cursor, res=True, cell=True, cif=True)
        self.assertTrue(os.path.isdir("query"))
        res_files = glob.glob("query/*.res")
        cell_files = glob.glob("query/*.cell")
        self.assertEqual(len(res_files), 3)
        self.assertEqual(len(cell_files), 3)
        fnames = ["CuSr-MP_1025402-CollCode629305", "H-MP_632250", "BaS3Te-OQMD_1606-CollCode8"]
        exts = ["cell", "res"]
        print(glob.glob("query/*"))
        for name in fnames:
            for ext in exts:
                self.assertTrue(os.path.isfile("query/{}.{}".format(name, ext)), msg="Missing {}.{}".format(name, ext))

    def compare_json_with_res(self, json_fname, test_fname):
        with open(json_fname, "r") as f:
            doc = json.load(f)
            doc2res(doc, test_fname, hash_dupe=False, overwrite=True)
            doc_exported, s = res2dict(test_fname)
            self.assertTrue(s, msg="Failed entirely, oh dear!\n{}".format(doc_exported))
            self.compare_res_with_res(doc, doc_exported)

    def compare_res_with_res(self, doc, doc_exported):
        for key in doc_exported:
            if key not in [
                "source",
                "atom_types",
                "positions_frac",
                "stoichiometry",
                "user",
                "lattice_abc",
                "lattice_cart",
                "site_occupancy",
            ]:
                self.assertEqual(
                    doc_exported[key], doc[key], msg="Input and output of {} do not match after scraping.".format(key)
                )
            elif key == "positions_frac":
                for ind, atom_pos in enumerate(doc_exported["positions_frac"]):
                    self.assertIn(atom_pos, doc["positions_frac"], msg="Atom with this position is missing.")
                    self.assertEqual(
                        doc_exported["atom_types"][ind],
                        doc["atom_types"][doc["positions_frac"].index(atom_pos)],
                        msg="Atom has wrong type!",
                    )
            elif key == "stoichiometry":
                self.assertEqual(
                    sorted(doc["stoichiometry"]), sorted(doc_exported["stoichiometry"]), msg="Stoichs do not match!"
                )
            elif key == "atom_types":
                self.assertEqual(sorted(doc["atom_types"]), sorted(doc_exported["atom_types"]), msg="Atom types do not match!")
            elif key == "lattice_abc":
                np.testing.assert_almost_equal(doc["lattice_abc"], doc_exported["lattice_abc"])
            elif key == "lattice_cart":
                np.testing.assert_almost_equal(doc["lattice_cart"], doc_exported["lattice_cart"])


if __name__ == "__main__":
    unittest.main(buffer=True, verbosity=2)<|MERGE_RESOLUTION|>--- conflicted
+++ resolved
@@ -1133,17 +1133,12 @@
         pdis, s = cell2dict(cell_fname, db=False, lattice=True, verbosity=VERBOSITY)
         self.assertTrue(s)
 
-<<<<<<< HEAD
-
 class CifTests(MatadorUnitTest):
     """ These tests check the cif scraper for correctness. """
 
     def test_cif_partial_occ(self):
         cif_fname = REAL_PATH + "data/cif_files/AgBiI.cif"
-=======
-    def test_cif(self):
-        cif_fname = REAL_PATH + 'data/cif_files/AgBiI.cif'
->>>>>>> 5d8ae99d
+
         failed_open = False
         try:
             f = open(cif_fname, "r")
@@ -1152,7 +1147,6 @@
             self.assertFalse(failed_open, msg="Failed to open test case {} - please check installation.".format(cif_fname))
         if not failed_open:
             f.close()
-<<<<<<< HEAD
             test_dict, s = cif2dict(cif_fname, verbosity=VERBOSITY)
             self.assertTrue(s, "Failed entirely, oh dear! {}".format(test_dict))
             self.assertAlmostEqual(test_dict["num_atoms"], 46.623999999999995, msg="Failed to read num_atoms!", places=5)
@@ -1167,21 +1161,6 @@
 
     def test_malicious_cif(self):
         cif_fname = REAL_PATH + "data/cif_files/malicious.cif"
-=======
-            test_dict, s = cif2dict(cif_fname)
-            self.assertTrue(s, 'Failed entirely, oh dear! {}'.format(test_dict))
-            self.assertAlmostEqual(test_dict['num_atoms'], 46.623999999999995, msg='Failed to read num_atoms!', places=5)
-            Bi_ratio = [elem[1] for elem in test_dict['stoichiometry'] if elem[0] == 'Bi'][0]
-            I_ratio = [elem[1] for elem in test_dict['stoichiometry'] if elem[0] == 'I'][0]
-            self.assertEqual(I_ratio/Bi_ratio, 4)
-            self.assertAlmostEqual(test_dict['cell_volume'], 1826.0028753, msg='Wrong cell volume!', places=3)
-            self.assertEqual(test_dict['space_group'], 'Fd-3m', msg='Wrong space group!')
-            self.assertEqual(len(test_dict['atom_types']), 64)
-            self.assertEqual(len(test_dict['positions_frac']), 64)
-            self.assertEqual(len(test_dict['site_occupancy']), 64)
-
-        cif_fname = REAL_PATH + 'data/cif_files/malicious.cif'
->>>>>>> 5d8ae99d
         failed_open = False
         try:
             f = open(cif_fname, "r")
@@ -1205,7 +1184,6 @@
             self.assertFalse(failed_open, msg="Failed to open test case {} - please check installation.".format(cif_fname))
         if not failed_open:
             f.close()
-<<<<<<< HEAD
             test_dict, s = cif2dict(cif_fname, verbosity=VERBOSITY)
             self.assertTrue(s, "Failed entirely, oh dear! {}".format(test_dict))
             self.assertAlmostEqual(test_dict["cell_volume"], 2110.2, msg="Wrong cell volume!", places=1)
@@ -1231,13 +1209,6 @@
         self.assertEqual(sum(test_dict["site_multiplicity"]), test_dict["num_atoms"])
         self.assertEqual(sum(test_dict["site_occupancy"]), test_dict["num_atoms"])
         self.assertEqual(len(test_dict["positions_frac"]), test_dict["num_atoms"])
-=======
-            errored = False
-            test_dict, s = cif2dict(cif_fname)
-            errored = isinstance(test_dict, RuntimeError) or 'RuntimeError' in test_dict
-            self.assertTrue(errored, 'WARNING: malicious attack is possible through symops')
-            self.assertFalse(s, 'This should have failed entirely, oh dear!')
->>>>>>> 5d8ae99d
 
 
 class ExportTest(MatadorUnitTest):
